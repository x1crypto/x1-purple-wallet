--- conflicted
+++ resolved
@@ -228,8 +228,13 @@
 Jsi si jistý, že chceš peněženku zašifrovat?</translation>
     </message>
     <message>
-        <location filename="../askpassphrasedialog.cpp" line="208"/>
-        <location filename="../askpassphrasedialog.cpp" line="232"/>
+        <location filename="../askpassphrasedialog.cpp" line="117"/>
+        <source>IMPORTANT: Any previous backups you have made of your wallet file should be replaced with the newly generated, encrypted wallet file. For security reasons, previous backups of the unencrypted wallet file will become useless as soon as you start using the new, encrypted wallet.</source>
+        <translation type="unfinished"></translation>
+    </message>
+    <message>
+        <location filename="../askpassphrasedialog.cpp" line="217"/>
+        <location filename="../askpassphrasedialog.cpp" line="241"/>
         <source>Warning: The Caps Lock key is on.</source>
         <translation>Upozornění: Caps Lock je zapnutý.</translation>
     </message>
@@ -248,11 +253,6 @@
         <location filename="../askpassphrasedialog.cpp" line="113"/>
         <source>Bitcoin will close now to finish the encryption process. Remember that encrypting your wallet cannot fully protect your bitcoins from being stolen by malware infecting your computer.</source>
         <translation>Bitcoin se teď ukončí, aby dokončil zašifrování. Pamatuj však, že pouhé zašifrování peněženky úplně nezabraňuje krádeži tvých bitcoinů malwarem, kterým se může počítač nakazit.</translation>
-    </message>
-    <message>
-        <location filename="../askpassphrasedialog.cpp" line="117"/>
-        <source>IMPORTANT: Any previous backups you have made of your wallet file should be replaced with the newly generated, encrypted wallet file. For security reasons, previous backups of the unencrypted wallet file will become useless as soon as you start using the new, encrypted wallet.</source>
-        <translation type="unfinished"></translation>
     </message>
     <message>
         <location filename="../askpassphrasedialog.cpp" line="126"/>
@@ -295,15 +295,6 @@
         <source>Wallet passphrase was successfully changed.</source>
         <translation>Heslo k peněžence bylo v pořádku změněno.</translation>
     </message>
-<<<<<<< HEAD
-=======
-    <message>
-        <location filename="../askpassphrasedialog.cpp" line="217"/>
-        <location filename="../askpassphrasedialog.cpp" line="241"/>
-        <source>Warning: The Caps Lock key is on.</source>
-        <translation>Upozornění: Caps Lock je zapnutý.</translation>
-    </message>
->>>>>>> 38297ba9
 </context>
 <context>
     <name>BitcoinGUI</name>
@@ -1098,6 +1089,11 @@
         <translation>123.456 BTC</translation>
     </message>
     <message>
+        <location filename="../forms/sendcoinsdialog.ui" line="147"/>
+        <source>S&amp;end</source>
+        <translation>&amp;Pošli</translation>
+    </message>
+    <message>
         <location filename="../forms/sendcoinsdialog.ui" line="84"/>
         <source>Remove all transaction fields</source>
         <translation>Smaž všechny transakční formuláře</translation>
@@ -1106,11 +1102,6 @@
         <location filename="../forms/sendcoinsdialog.ui" line="144"/>
         <source>Confirm the send action</source>
         <translation>Potvrď odeslání</translation>
-    </message>
-    <message>
-        <location filename="../forms/sendcoinsdialog.ui" line="147"/>
-        <source>S&amp;end</source>
-        <translation>&amp;Pošli</translation>
     </message>
     <message>
         <location filename="../forms/sendcoinsdialog.ui" line="106"/>
@@ -1245,7 +1236,7 @@
         <translation>%1/nepotvrzeno</translation>
     </message>
     <message>
-        <location filename="../transactiondesc.cpp" line="93"/>
+        <location filename="../transactiondesc.cpp" line="92"/>
         <source>unknown</source>
         <translation>neznámo</translation>
     </message>
@@ -1270,42 +1261,30 @@
         <translation>&lt;b&gt;Zdroj:&lt;/b&gt; Vygenerováno&lt;br&gt;</translation>
     </message>
     <message>
-<<<<<<< HEAD
-        <location filename="../transactiondesc.cpp" line="76"/>
-        <location filename="../transactiondesc.cpp" line="93"/>
-=======
-        <location filename="../transactiondesc.cpp" line="72"/>
-        <location filename="../transactiondesc.cpp" line="89"/>
->>>>>>> 38297ba9
+        <location filename="../transactiondesc.cpp" line="75"/>
+        <location filename="../transactiondesc.cpp" line="92"/>
         <source>&lt;b&gt;From:&lt;/b&gt; </source>
         <translation>&lt;b&gt;Od:&lt;/b&gt; </translation>
     </message>
     <message>
-<<<<<<< HEAD
-        <location filename="../transactiondesc.cpp" line="94"/>
-        <location filename="../transactiondesc.cpp" line="117"/>
-        <location filename="../transactiondesc.cpp" line="176"/>
-=======
-        <location filename="../transactiondesc.cpp" line="90"/>
-        <location filename="../transactiondesc.cpp" line="113"/>
-        <location filename="../transactiondesc.cpp" line="172"/>
->>>>>>> 38297ba9
+        <location filename="../transactiondesc.cpp" line="93"/>
+        <location filename="../transactiondesc.cpp" line="116"/>
+        <location filename="../transactiondesc.cpp" line="175"/>
         <source>&lt;b&gt;To:&lt;/b&gt; </source>
         <translation>&lt;b&gt;Pro:&lt;/b&gt; </translation>
     </message>
     <message>
-<<<<<<< HEAD
-        <location filename="../transactiondesc.cpp" line="224"/>
+        <location filename="../transactiondesc.cpp" line="223"/>
         <source>Transaction ID:</source>
         <translation>ID transakce:</translation>
     </message>
     <message>
-        <location filename="../transactiondesc.cpp" line="227"/>
+        <location filename="../transactiondesc.cpp" line="226"/>
         <source>Generated coins must wait 120 blocks before they can be spent.  When you generated this block, it was broadcast to the network to be added to the block chain.  If it fails to get into the chain, it will change to &quot;not accepted&quot; and not be spendable.  This may occasionally happen if another node generates a block within a few seconds of yours.</source>
         <translation>Vygenerované mince musí čekat 120 bloků, než mohou být utraceny.  Když jsi vygeneroval tenhle blok, tak byl rozposlán do sítě, aby byl přidán do řetězce bloků.  Pokud se mu nepodaří dostat se do řetězce, změní se na &quot;neakceptovaný&quot; a nepůjde utratit.  Občas se to může stát, když jiný uzel vygeneruje blok zhruba ve stejném okamžiku jako ty.</translation>
     </message>
     <message>
-        <location filename="../transactiondesc.cpp" line="97"/>
+        <location filename="../transactiondesc.cpp" line="96"/>
         <source> (yours, label: </source>
         <translation> (tvoje, označení: </translation>
     </message>
@@ -1340,115 +1319,52 @@
         <translation>&lt;b&gt;Datum:&lt;/b&gt; </translation>
     </message>
     <message>
-        <location filename="../transactiondesc.cpp" line="99"/>
-=======
-        <location filename="../transactiondesc.cpp" line="136"/>
+        <location filename="../transactiondesc.cpp" line="98"/>
+        <source> (yours)</source>
+        <translation> (tvoje)</translation>
+    </message>
+    <message>
+        <location filename="../transactiondesc.cpp" line="139"/>
         <source>(not accepted)</source>
         <translation>(neakceptováno)</translation>
     </message>
     <message>
-        <location filename="../transactiondesc.cpp" line="216"/>
+        <location filename="../transactiondesc.cpp" line="219"/>
         <source>Message:</source>
         <translation>Zpráva:</translation>
     </message>
     <message>
-        <location filename="../transactiondesc.cpp" line="218"/>
+        <location filename="../transactiondesc.cpp" line="221"/>
         <source>Comment:</source>
         <translation>Komentář:</translation>
     </message>
     <message>
-        <location filename="../transactiondesc.cpp" line="220"/>
-        <source>Transaction ID:</source>
-        <translation>ID transakce:</translation>
-    </message>
-    <message>
-        <location filename="../transactiondesc.cpp" line="223"/>
-        <source>Generated coins must wait 120 blocks before they can be spent.  When you generated this block, it was broadcast to the network to be added to the block chain.  If it fails to get into the chain, it will change to &quot;not accepted&quot; and not be spendable.  This may occasionally happen if another node generates a block within a few seconds of yours.</source>
-        <translation>Vygenerované mince musí čekat 120 bloků, než mohou být utraceny.  Když jsi vygeneroval tenhle blok, tak byl rozposlán do sítě, aby byl přidán do řetězce bloků.  Pokud se mu nepodaří dostat se do řetězce, změní se na &quot;neakceptovaný&quot; a nepůjde utratit.  Občas se to může stát, když jiný uzel vygeneruje blok zhruba ve stejném okamžiku jako ty.</translation>
-    </message>
-    <message>
-        <location filename="../transactiondesc.cpp" line="89"/>
-        <source>unknown</source>
-        <translation>neznámo</translation>
-    </message>
-    <message>
-        <location filename="../transactiondesc.cpp" line="93"/>
-        <source> (yours, label: </source>
-        <translation> (tvoje, označení: </translation>
-    </message>
-    <message>
-        <location filename="../transactiondesc.cpp" line="95"/>
->>>>>>> 38297ba9
-        <source> (yours)</source>
-        <translation> (tvoje)</translation>
-    </message>
-    <message>
-<<<<<<< HEAD
-        <location filename="../transactiondesc.cpp" line="140"/>
-        <source>(not accepted)</source>
-        <translation>(neakceptováno)</translation>
-    </message>
-    <message>
-        <location filename="../transactiondesc.cpp" line="220"/>
-        <source>Message:</source>
-        <translation>Zpráva:</translation>
-    </message>
-    <message>
-        <location filename="../transactiondesc.cpp" line="222"/>
-        <source>Comment:</source>
-        <translation>Komentář:</translation>
-    </message>
-    <message>
-        <location filename="../transactiondesc.cpp" line="134"/>
-        <location filename="../transactiondesc.cpp" line="148"/>
-        <location filename="../transactiondesc.cpp" line="193"/>
-        <location filename="../transactiondesc.cpp" line="210"/>
-=======
-        <location filename="../transactiondesc.cpp" line="130"/>
-        <location filename="../transactiondesc.cpp" line="144"/>
-        <location filename="../transactiondesc.cpp" line="189"/>
-        <location filename="../transactiondesc.cpp" line="206"/>
->>>>>>> 38297ba9
+        <location filename="../transactiondesc.cpp" line="133"/>
+        <location filename="../transactiondesc.cpp" line="147"/>
+        <location filename="../transactiondesc.cpp" line="192"/>
+        <location filename="../transactiondesc.cpp" line="209"/>
         <source>&lt;b&gt;Credit:&lt;/b&gt; </source>
         <translation>&lt;b&gt;Příjem:&lt;/b&gt; </translation>
     </message>
     <message>
-<<<<<<< HEAD
-        <location filename="../transactiondesc.cpp" line="136"/>
-=======
-        <location filename="../transactiondesc.cpp" line="132"/>
->>>>>>> 38297ba9
+        <location filename="../transactiondesc.cpp" line="135"/>
         <source>(%1 matures in %2 more blocks)</source>
         <translation>(%1 dozraje po %2 blocích)</translation>
     </message>
     <message>
-<<<<<<< HEAD
-        <location filename="../transactiondesc.cpp" line="184"/>
-        <location filename="../transactiondesc.cpp" line="192"/>
-        <location filename="../transactiondesc.cpp" line="207"/>
-=======
-        <location filename="../transactiondesc.cpp" line="180"/>
-        <location filename="../transactiondesc.cpp" line="188"/>
-        <location filename="../transactiondesc.cpp" line="203"/>
->>>>>>> 38297ba9
+        <location filename="../transactiondesc.cpp" line="183"/>
+        <location filename="../transactiondesc.cpp" line="191"/>
+        <location filename="../transactiondesc.cpp" line="206"/>
         <source>&lt;b&gt;Debit:&lt;/b&gt; </source>
         <translation>&lt;b&gt;Výdaj:&lt;/b&gt; </translation>
     </message>
     <message>
-<<<<<<< HEAD
-        <location filename="../transactiondesc.cpp" line="198"/>
-=======
-        <location filename="../transactiondesc.cpp" line="194"/>
->>>>>>> 38297ba9
+        <location filename="../transactiondesc.cpp" line="197"/>
         <source>&lt;b&gt;Transaction fee:&lt;/b&gt; </source>
         <translation>&lt;b&gt;Transakční poplatek:&lt;/b&gt; </translation>
     </message>
     <message>
-<<<<<<< HEAD
-        <location filename="../transactiondesc.cpp" line="214"/>
-=======
-        <location filename="../transactiondesc.cpp" line="210"/>
->>>>>>> 38297ba9
+        <location filename="../transactiondesc.cpp" line="213"/>
         <source>&lt;b&gt;Net amount:&lt;/b&gt; </source>
         <translation>&lt;b&gt;Čistá částka:&lt;/b&gt; </translation>
     </message>
