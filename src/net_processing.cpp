--- conflicted
+++ resolved
@@ -88,15 +88,6 @@
 static constexpr auto OVERLOADED_PEER_TX_DELAY = std::chrono::seconds{2};
 /** How long to wait (in microseconds) before downloading a transaction from an additional peer */
 static constexpr std::chrono::microseconds GETDATA_TX_INTERVAL{std::chrono::seconds{60}};
-<<<<<<< HEAD
-/** Maximum delay (in microseconds) for transaction requests to avoid biasing some peers over others. */
-static constexpr std::chrono::microseconds MAX_GETDATA_RANDOM_DELAY{std::chrono::seconds{2}};
-/** How long to wait (in microseconds) before expiring an in-flight getdata request to a peer */
-static constexpr std::chrono::microseconds TX_EXPIRY_INTERVAL{GETDATA_TX_INTERVAL * 10};
-static_assert(INBOUND_PEER_TX_DELAY >= MAX_GETDATA_RANDOM_DELAY,
-              "To preserve security, MAX_GETDATA_RANDOM_DELAY should not exceed INBOUND_PEER_DELAY");
-=======
->>>>>>> 62af467f
 /** Limit to avoid sending big packets. Not used in processing incoming GETDATA for compatibility */
 static const unsigned int MAX_GETDATA_SZ = 1000;
 /** Number of blocks that can be requested at any given time from a single peer. */
@@ -775,19 +766,10 @@
 
 void PeerManager::AddTxAnnouncement(const CNode& node, const GenTxid& gtxid, std::chrono::microseconds current_time)
 {
-<<<<<<< HEAD
-    CNodeState::TxDownloadState& peer_download_state = state->m_tx_download;
-    if (peer_download_state.m_tx_announced.size() >= MAX_PEER_TX_ANNOUNCEMENTS ||
-        peer_download_state.m_tx_process_time.size() >= MAX_PEER_TX_ANNOUNCEMENTS ||
-        peer_download_state.m_tx_announced.count(gtxid.GetHash())) {
-        // Too many queued announcements from this peer, or we already have
-        // this announcement
-=======
     AssertLockHeld(::cs_main); // For m_txrequest
     NodeId nodeid = node.GetId();
     if (!node.HasPermission(PF_RELAY) && m_txrequest.Count(nodeid) >= MAX_PEER_TX_ANNOUNCEMENTS) {
         // Too many queued announcements from this peer
->>>>>>> 62af467f
         return;
     }
     const CNodeState* state = State(nodeid);
@@ -1738,13 +1720,8 @@
 
     // Only process one BLOCK item per call, since they're uncommon and can be
     // expensive to process.
-<<<<<<< HEAD
-    if (it != pfrom.vRecvGetData.end() && !pfrom.fPauseSend) {
-        const CInv& inv = *it++;
-=======
     if (it != peer.m_getdata_requests.end() && !pfrom.fPauseSend) {
         const CInv &inv = *it++;
->>>>>>> 62af467f
         if (inv.IsGenBlkMsg()) {
             ProcessGetBlockData(pfrom, chainparams, inv, connman);
         }
@@ -2483,11 +2460,8 @@
     const CNetMsgMaker msgMaker(pfrom.GetCommonVersion());
 
     if (msg_type == NetMsgType::VERACK) {
-<<<<<<< HEAD
-=======
         if (pfrom.fSuccessfullyConnected) return;
 
->>>>>>> 62af467f
         if (!pfrom.IsInboundConn()) {
             // Mark this node as currently connected, so we update its timestamp later.
             LOCK(cs_main);
@@ -2993,15 +2967,10 @@
             }
 
             // Recursively process any orphan transactions that depended on this one
-<<<<<<< HEAD
-            ProcessOrphanTx(pfrom.orphan_work_set);
-        } else if (state.GetResult() == TxValidationResult::TX_MISSING_INPUTS) {
-=======
             ProcessOrphanTx(peer->m_orphan_work_set);
         }
         else if (state.GetResult() == TxValidationResult::TX_MISSING_INPUTS)
         {
->>>>>>> 62af467f
             bool fRejectedParents = false; // It may be the case that the orphans parents have all been rejected
 
             // Deduplicate parent txids, so that we don't have to loop over
@@ -3716,21 +3685,11 @@
     }
 
     if (msg_type == NetMsgType::NOTFOUND) {
-<<<<<<< HEAD
-        // Remove the NOTFOUND transactions from the peer
-        LOCK(cs_main);
-        CNodeState* state = State(pfrom.GetId());
-        std::vector<CInv> vInv;
-        vRecv >> vInv;
-        if (vInv.size() <= MAX_PEER_TX_IN_FLIGHT + MAX_BLOCKS_IN_TRANSIT_PER_PEER) {
-            for (CInv& inv : vInv) {
-=======
         std::vector<CInv> vInv;
         vRecv >> vInv;
         if (vInv.size() <= MAX_PEER_TX_ANNOUNCEMENTS + MAX_BLOCKS_IN_TRANSIT_PER_PEER) {
             LOCK(::cs_main);
             for (CInv &inv : vInv) {
->>>>>>> 62af467f
                 if (inv.IsGenTxMsg()) {
                     // If we receive a NOTFOUND message for a tx we requested, mark the announcement for it as
                     // completed in TxRequestTracker.
@@ -4523,64 +4482,6 @@
         //
         // Message: getdata (non-blocks)
         //
-<<<<<<< HEAD
-
-        // For robustness, expire old requests after a long timeout, so that
-        // we can resume downloading transactions from a peer even if they
-        // were unresponsive in the past.
-        // Eventually we should consider disconnecting peers, but this is
-        // conservative.
-        if (state.m_tx_download.m_check_expiry_timer <= current_time) {
-            for (auto it = state.m_tx_download.m_tx_in_flight.begin(); it != state.m_tx_download.m_tx_in_flight.end();) {
-                if (it->second <= current_time - TX_EXPIRY_INTERVAL) {
-                    LogPrint(BCLog::NET, "timeout of inflight tx %s from peer=%d\n", it->first.ToString(), pto->GetId());
-                    state.m_tx_download.m_tx_announced.erase(it->first);
-                    state.m_tx_download.m_tx_in_flight.erase(it++);
-                } else {
-                    ++it;
-                }
-            }
-            // On average, we do this check every TX_EXPIRY_INTERVAL. Randomize
-            // so that we're not doing this for all peers at the same time.
-            state.m_tx_download.m_check_expiry_timer = current_time + TX_EXPIRY_INTERVAL / 2 + GetRandMicros(TX_EXPIRY_INTERVAL);
-        }
-
-        auto& tx_process_time = state.m_tx_download.m_tx_process_time;
-        while (!tx_process_time.empty() && tx_process_time.begin()->first <= current_time && state.m_tx_download.m_tx_in_flight.size() < MAX_PEER_TX_IN_FLIGHT) {
-            const GenTxid gtxid = tx_process_time.begin()->second;
-            // Erase this entry from tx_process_time (it may be added back for
-            // processing at a later time, see below)
-            tx_process_time.erase(tx_process_time.begin());
-            CInv inv(gtxid.IsWtxid() ? MSG_WTX : (MSG_TX | GetFetchFlags(*pto)), gtxid.GetHash());
-            if (!AlreadyHaveTx(ToGenTxid(inv), m_mempool)) {
-                // If this transaction was last requested more than 1 minute ago,
-                // then request.
-                const auto last_request_time = GetTxRequestTime(gtxid);
-                if (last_request_time <= current_time - GETDATA_TX_INTERVAL) {
-                    LogPrint(BCLog::NET, "Requesting %s peer=%d\n", inv.ToString(), pto->GetId());
-                    vGetData.push_back(inv);
-                    if (vGetData.size() >= MAX_GETDATA_SZ) {
-                        m_connman.PushMessage(pto, msgMaker.Make(NetMsgType::GETDATA, vGetData));
-                        vGetData.clear();
-                    }
-                    UpdateTxRequestTime(gtxid, current_time);
-                    state.m_tx_download.m_tx_in_flight.emplace(gtxid.GetHash(), current_time);
-                } else {
-                    // This transaction is in flight from someone else; queue
-                    // up processing to happen after the download times out
-                    // (with a slight delay for inbound peers, to prefer
-                    // requests to outbound peers).
-                    // Don't apply the txid-delay to re-requests of a
-                    // transaction; the heuristic of delaying requests to
-                    // txid-relay peers is to save bandwidth on initial
-                    // announcement of a transaction, and doesn't make sense
-                    // for a followup request if our first peer times out (and
-                    // would open us up to an attacker using inbound
-                    // wtxid-relay to prevent us from requesting transactions
-                    // from outbound txid-relay peers).
-                    const auto next_process_time = CalculateTxGetDataTime(gtxid, current_time, !state.fPreferredDownload, false);
-                    tx_process_time.emplace(next_process_time, gtxid);
-=======
         std::vector<std::pair<NodeId, GenTxid>> expired;
         auto requestable = m_txrequest.GetRequestable(pto->GetId(), current_time, &expired);
         for (const auto& entry : expired) {
@@ -4595,7 +4496,6 @@
                 if (vGetData.size() >= MAX_GETDATA_SZ) {
                     m_connman.PushMessage(pto, msgMaker.Make(NetMsgType::GETDATA, vGetData));
                     vGetData.clear();
->>>>>>> 62af467f
                 }
                 m_txrequest.RequestedTx(pto->GetId(), gtxid.GetHash(), current_time + GETDATA_TX_INTERVAL);
             } else {
