--- conflicted
+++ resolved
@@ -843,13 +843,8 @@
     scheduler.scheduleFromNow([&] { ReattemptInitialBroadcast(scheduler); }, delta);
 }
 
-<<<<<<< HEAD
 void PeerManager::FinalizeNode(const CNode& node, bool& fUpdateConnectionTime) {
     NodeId nodeid = node.GetId();
-=======
-void PeerManager::FinalizeNode(NodeId nodeid, bool& fUpdateConnectionTime)
-{
->>>>>>> e06396fa
     fUpdateConnectionTime = false;
     LOCK(cs_main);
     int misbehavior{0};
@@ -2591,22 +2586,10 @@
             // empty and no one will know who we are, so these mechanisms are
             // important to help us connect to the network.
             //
-<<<<<<< HEAD
             // We skip this for BLOCK_RELAY peers to avoid potentially leaking
             // information about our BLOCK_RELAY connections via address relay.
             if (fListen && !::ChainstateActive().IsInitialBlockDownload())
             {
-=======
-            // We also update the addrman to record connection success for
-            // these peers (which include OUTBOUND_FULL_RELAY and FEELER
-            // connections) so that addrman will have an up-to-date notion of
-            // which peers are online and available.
-            //
-            // We skip these operations for BLOCK_RELAY peers to avoid
-            // potentially leaking information about our BLOCK_RELAY
-            // connections via the addrman or address relay.
-            if (fListen && !::ChainstateActive().IsInitialBlockDownload()) {
->>>>>>> e06396fa
                 CAddress addr = GetLocalAddress(&pfrom.addr, pfrom.GetLocalServices());
                 FastRandomContext insecure_rand;
                 if (addr.IsRoutable()) {
